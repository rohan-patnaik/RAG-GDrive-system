--- conflicted
+++ resolved
@@ -253,12 +253,7 @@
             #     # This part needs to be defined based on how local LLM health is determined
             #     pass
 
-<<<<<<< HEAD
-            if provider != LLMProvider.LOCAL and \
-               (api_key is None or len(api_key.get_secret_value().strip()) == 0):
-=======
-            if provider != LLMProvider.LOCAL and (api_key is None or len(api_key.strip()) == 0):
->>>>>>> cec269d7
+            if provider != LLMProvider.LOCAL and (api_key is None or len(api_key.get_secret_value().strip()) == 0):
                 status.status = StatusEnum.DEGRADED
                 status.message = f"API key not configured for {provider.value} (checked {api_key_name})"
                 status.details = {"configured": False, "reason": "missing_api_key"}
